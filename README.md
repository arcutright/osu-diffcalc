--- conflicted
+++ resolved
@@ -4,27 +4,19 @@
 
 ### Screenshots ###
 
-<<<<<<< HEAD
 ![text diffs](screenshots/text-diffs.jpg)
 
 ![graph diffs](screenshots/graph-diffs.jpg)
-=======
-![text diffs](/screenshots/text-diffs.jpg?raw=true)
-![graph diffs](/screenshots/graph-diffs.jpg?raw=true)
->>>>>>> c61a224e
 
 ### Features ###
 
-+ Calculates difficulty of an osu! mapset based on what map is selected in-game, in the background
-+ Difficulty graphs (as well as a familiarly-scaled rating system)
-    + currently, these graphs are difficulty (y) vs time (x)
-+ Automatically hides itself when in-game (stops analyzing when hidden or minimized)
-+ Logs all difficulty results to an easy-to-parse XML that may come in handy (and saves on calculations)
-<<<<<<< HEAD
+- Calculates difficulty of an osu! mapset based on what map is selected in-game, in the background
+- Difficulty graphs (as well as a familiarly-scaled rating system)
+    - currently, these graphs are difficulty (y) vs time (x)
+- Automatically hides itself when in-game (stops analyzing when hidden or minimized)
+- Logs all difficulty results to an easy-to-parse XML that may come in handy (and saves on calculations)
+
 ```xml
-=======
-```
->>>>>>> c61a224e
 <root>
   <mapset title="Bios Epic Edition" artist="Hiroyuki Sawano feat. Mika Kobayashi" creator="xChippy">
     <map version="King" totalDiff="282.506503372079" jumpDiff="176.527853868931" streamDiff="48.2813679065478"
@@ -45,26 +37,26 @@
 
 ### Where can I get a copy? ###
 
-Grab the latest binary distribution from [Downloads](https://bitbucket.org/countcutright/osu-diffcalc/downloads) or compile from source
+Grab the latest binary distribution from Downloads/Releases or compile from source
 
 ### Reporting issues ###
 
-+ Create new issue in `Issues` section
-+ Provide a copy of any output logs (right now it's shown in the console) 
-+ Provide a link to any maps that may cause issues
-+ Describe what the issue is, what problems it may be causing, etc
+- Create new issue in `Issues` section
+- Provide a copy of any output logs (right now it's shown in the console) 
+- Provide a link to any maps that may cause issues
+- Describe what the issue is, what problems it may be causing, etc
 
 ### Development ###
 
-+ Clone latest commit, develop, test, submit pull request
+- Clone latest commit, develop, test, submit pull request
 
 ### How can I get my pull request accepted? ###
 
-+ Provide reasoning
-+ Demonstrate an improvement
-    + for performance tweaks, show timing improvements (or provide reasoning)
-    + for difficulty algorithm tweaks, give a few map examples of repo version rating versus your rating and some justification as to why this new rating is more appropriate
+- Provide reasoning
+- Demonstrate an improvement
+    - for performance tweaks, show timing improvements (or provide reasoning)
+    - for difficulty algorithm tweaks, give a few map examples of repo version rating versus your rating and some justification as to why this new rating is more appropriate
 
 ### Who do I talk to? ###
 
-+ Repo owner (through github or [message me on osu!](https://osu.ppy.sh/u/mastaa_p), although I'm rarely online)+- Repo owner (through github or [message me on osu!](https://osu.ppy.sh/u/mastaa_p), although I'm rarely online)